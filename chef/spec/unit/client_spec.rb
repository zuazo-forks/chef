--- conflicted
+++ resolved
@@ -30,24 +30,9 @@
     to_stub = [
       :build_node,
       :register,
-<<<<<<< HEAD
       :sync_cookbooks,
       :save_node,
       :converge
-=======
-      :authenticate,
-      :sync_library_files,
-      :sync_provider_files,
-      :sync_resource_files,
-      :sync_attribute_files,
-      :sync_definitions,
-      :sync_recipes,
-      :save_node,
-      :save_node,
-      :run_ohai,
-      :safe_name,
-      :node_name
->>>>>>> 6f78b9ff
     ]
     to_stub.each do |method|
       @client.stub!(method).and_return(true)
@@ -79,9 +64,6 @@
     @client.run
   end
   
-<<<<<<< HEAD
-  it "should save the nodes state on the server (thrice!)" do
-=======
   it "should synchronize definitions from the server" do
     @client.should_receive(:sync_definitions).and_return(true)
     @client.run
@@ -113,7 +95,6 @@
   end
   
   it "should save the nodes state on the server (twice!)" do
->>>>>>> 6f78b9ff
     @client.should_receive(:save_node).exactly(3).times.and_return(true)
     @client.run
   end
